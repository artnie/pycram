--- conflicted
+++ resolved
@@ -104,13 +104,8 @@
     world, world_id = _world_and_id(world)
     p.stepSimulation(world_id)
     con_points = p.getContactPoints(object1.id, object2.id, physicsClientId=world_id)
-<<<<<<< HEAD
-
-    return con_points != ()
-=======
-    
+
     return con_points is not ()
->>>>>>> f616a5e9
 
 
 def visible(object, camera_position_and_orientation, front_facing_axis=None, threshold=0.8, world=None):
