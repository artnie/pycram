import logging
from time import sleep

import numpy as np
from tf.transformations import quaternion_matrix
from typing_extensions import List, Dict, Optional, Union, Tuple

from .multiverse_communication.client_manager import MultiverseClientManager
from .multiverse_communication.clients import MultiverseController, MultiverseReader, MultiverseWriter, MultiverseAPI
from ..config.multiverse_conf import MultiverseConfig
from ..datastructures.dataclasses import AxisAlignedBoundingBox, Color, ContactPointsList, ContactPoint
from ..datastructures.enums import WorldMode, JointType, ObjectType, MultiverseBodyProperty, MultiverseJointPosition, \
    MultiverseJointCMD
from ..datastructures.pose import Pose
from ..datastructures.world import World
from ..description import Link, Joint
from ..object_descriptors.mjcf import ObjectDescription as MJCF
from ..robot_description import RobotDescription
from ..ros.logging import logwarn, logerr
from ..utils import RayTestUtils, wxyz_to_xyzw, xyzw_to_wxyz
from ..validation.goal_validator import validate_object_pose, validate_multiple_joint_positions, \
    validate_joint_position, validate_multiple_object_poses
from ..world_concepts.constraints import Constraint
from ..world_concepts.world_object import Object


class Multiverse(World):
    """
    This class implements an interface between Multiverse and PyCRAM.
    """

    conf: MultiverseConfig = MultiverseConfig
    """
    The Multiverse configuration.
    """

    supported_joint_types = (JointType.REVOLUTE, JointType.CONTINUOUS, JointType.PRISMATIC)
    """
    A Tuple for the supported pycram joint types in Multiverse.
    """

    added_multiverse_resources: bool = False
    """
    A flag to check if the multiverse resources have been added.
    """

    simulation: Optional[str] = None
    """
    The simulation name to be used in the Multiverse world (this is the name defined in
     the multiverse configuration file).
    """

    Object.extension_to_description_type[MJCF.get_file_extension()] = MJCF
    """
    Add the MJCF description extension to the extension to description type mapping for the objects.
    """

    def __init__(self, mode: Optional[WorldMode] = WorldMode.DIRECT,
                 is_prospection: Optional[bool] = False,
                 simulation_name: str = "pycram_test",
                 clear_cache: bool = False):
        """
        Initialize the Multiverse Socket and the PyCram World.

        :param mode: The mode of the world (DIRECT or GUI).
        :param is_prospection: Whether the world is prospection or not.
        :param simulation_name: The name of the simulation.
        :param clear_cache: Whether to clear the cache or not.
        """

        self.latest_save_id: Optional[int] = None
        self.saved_simulator_states: Dict = {}
        self._make_sure_multiverse_resources_are_added(clear_cache=clear_cache)

        if Multiverse.simulation is None:
            if simulation_name is None:
                logging.error("Simulation name not provided")
                raise ValueError("Simulation name not provided")
            Multiverse.simulation = simulation_name

        self.simulation = (self.conf.prospection_world_prefix if is_prospection else "") + Multiverse.simulation
        self.client_manager = MultiverseClientManager(self.conf.simulation_wait_time_factor)
        self._init_clients(is_prospection=is_prospection)

        World.__init__(self, mode, is_prospection)

        self._init_constraint_and_object_id_name_map_collections()

        self.ray_test_utils = RayTestUtils(self.ray_test_batch, self.object_id_to_name)

        if not self.is_prospection_world:
            self._spawn_floor()

        if self.conf.use_static_mode:
            self.api_requester.pause_simulation()

    def _init_clients(self, is_prospection: bool = False):
        """
        Initialize the Multiverse clients that will be used to communicate with the Multiverse server.
        Each client is responsible for a specific task, e.g. reading data from the server, writing data to the serve,
         calling the API, or controlling the robot joints.

        :param is_prospection: Whether the world is prospection or not.
        """
        self.reader: MultiverseReader = self.client_manager.create_reader(
            is_prospection_world=is_prospection)
        self.writer: MultiverseWriter = self.client_manager.create_writer(
            self.simulation,
            is_prospection_world=is_prospection)
        self.api_requester: MultiverseAPI = self.client_manager.create_api_requester(
            self.simulation,
            is_prospection_world=is_prospection)
        if self.conf.use_controller:
            self.joint_controller: MultiverseController = self.client_manager.create_controller(
                is_prospection_world=is_prospection)

    def _init_constraint_and_object_id_name_map_collections(self):
        self.last_object_id: int = -1
        self.last_constraint_id: int = -1
        self.constraints: Dict[int, Constraint] = {}
        self.object_name_to_id: Dict[str, int] = {}
        self.object_id_to_name: Dict[int, str] = {}

    def _init_world(self, mode: WorldMode):
        pass

    def _make_sure_multiverse_resources_are_added(self, clear_cache: bool = False):
        """
        Add the multiverse resources to the pycram world resources, and change the data directory and cache manager.

        :param clear_cache: Whether to clear the cache or not.
        """
        if not self.added_multiverse_resources:
            if clear_cache:
                World.cache_manager.clear_cache()
            World.add_resource_path(self.conf.resources_path, prepend=True)
            World.change_cache_dir_path(self.conf.resources_path)
            self.added_multiverse_resources = True

    def remove_multiverse_resources(self):
        """
        Remove the multiverse resources from the pycram world resources.
        """
        if self.added_multiverse_resources:
            World.remove_resource_path(self.conf.resources_path)
            World.change_cache_dir_path(self.conf.cache_dir)
            self.added_multiverse_resources = False

    def _spawn_floor(self):
        """
        Spawn the plane in the simulator.
        """
        self.floor = Object("floor", ObjectType.ENVIRONMENT, "plane.urdf",
                            world=self)

    def get_images_for_target(self, target_pose: Pose,
                              cam_pose: Pose,
                              size: int = 256,
                              camera_min_distance: float = 0.1,
                              camera_max_distance: int = 3,
                              plot: bool = False) -> List[np.ndarray]:
        """
        Uses ray test to get the images for the target object. (target_pose is currently not used)
        """
        camera_description = RobotDescription.current_robot_description.get_default_camera()
        camera_frame = RobotDescription.current_robot_description.get_camera_frame()
        return self.ray_test_utils.get_images_for_target(cam_pose, camera_description, camera_frame,
                                                         size, camera_min_distance, camera_max_distance, plot)

    @staticmethod
    def get_joint_position_name(joint: Joint) -> MultiverseJointPosition:
        """
        Get the attribute name of the joint position in the Multiverse from the pycram joint type.

        :param joint: The joint.
        """
        return MultiverseJointPosition.from_pycram_joint_type(joint.type)

    def spawn_robot_with_controller(self, name: str, pose: Pose) -> None:
        """
        Spawn the robot in the simulator.

        :param name: The name of the robot.
        :param pose: The pose of the robot.
        """
        actuator_joint_commands = {
            actuator_name: [self.get_joint_cmd_name(self.robot_description.joint_types[joint_name]).value]
            for joint_name, actuator_name in self.robot_joint_actuators.items()
        }
        self.joint_controller.init_controller(actuator_joint_commands)
        self.writer.spawn_robot_with_actuators(name, pose.position_as_list(),
                                               xyzw_to_wxyz(pose.orientation_as_list()),
                                               actuator_joint_commands)

    def load_object_and_get_id(self, name: Optional[str] = None,
                               pose: Optional[Pose] = None,
                               obj_type: Optional[ObjectType] = None) -> int:
        """
        Spawn the object in the simulator and return the object id. Object name has to be unique and has to be same as
        the name of the object in the description file.

        :param name: The name of the object to be loaded.
        :param pose: The pose of the object.
        :param obj_type: The type of the object.
        """
        if pose is None:
            pose = Pose()

        # Do not spawn objects with type environment as they should be already present in the simulator through the
        # multiverse description file (.muv file).
        if not obj_type == ObjectType.ENVIRONMENT:
            self.spawn_object(name, obj_type, pose)

        return self._update_object_id_name_maps_and_get_latest_id(name)

    def spawn_object(self, name: str, object_type: ObjectType, pose: Pose) -> None:
        """
        Spawn the object in the simulator.

        :param name: The name of the object.
        :param object_type: The type of the object.
        :param pose: The pose of the object.
        """
        if object_type == ObjectType.ROBOT and self.conf.use_controller:
            self.spawn_robot_with_controller(name, pose)
        else:
            self._set_body_pose(name, pose)

    def _update_object_id_name_maps_and_get_latest_id(self, name: str) -> int:
        """
        Update the object id name maps and return the latest object id.

        :param name: The name of the object.
        :return: The latest object id.
        """
        self.last_object_id += 1
        self.object_name_to_id[name] = self.last_object_id
        self.object_id_to_name[self.last_object_id] = name
        return self.last_object_id

    def get_object_joint_names(self, obj: Object) -> List[str]:
        return [joint.name for joint in obj.description.joints if joint.type in self.supported_joint_types]

    def get_object_link_names(self, obj: Object) -> List[str]:
        return [link.name for link in obj.description.links]

    def get_link_position(self, link: Link) -> List[float]:
        return self.reader.get_body_position(link.name)

    def get_link_orientation(self, link: Link) -> List[float]:
        return self.reader.get_body_orientation(link.name)

    def get_multiple_link_positions(self, links: List[Link]) -> Dict[str, List[float]]:
        return self.reader.get_multiple_body_positions([link.name for link in links])

    def get_multiple_link_orientations(self, links: List[Link]) -> Dict[str, List[float]]:
        return self.reader.get_multiple_body_orientations([link.name for link in links])

    @validate_joint_position
    def reset_joint_position(self, joint: Joint, joint_position: float) -> bool:
        if self.conf.use_controller and self.joint_has_actuator(joint):
            self._reset_joint_position_using_controller(joint, joint_position)
        else:
            self._set_multiple_joint_positions_without_controller({joint: joint_position})
        return True

    def _reset_joint_position_using_controller(self, joint: Joint, joint_position: float) -> bool:
        """
        Reset the position of a joint in the simulator using the controller.

        :param joint: The joint.
        :param joint_position: The position of the joint.
        :return: True if the joint position is reset successfully.
        """
        self.joint_controller.set_body_property(self.get_actuator_for_joint(joint),
                                                self.get_joint_cmd_name(joint.type),
                                                [joint_position])
        return True

    @validate_multiple_joint_positions
    def set_multiple_joint_positions(self, joint_positions: Dict[Joint, float]) -> bool:
        """
        Set the positions of multiple joints in the simulator. Also check if the joint is controlled by an actuator
        and use the controller to set the joint position if the joint is controlled.

        :param joint_positions: The dictionary of joints and positions.
        :return: True if the joint positions are set successfully (this means that the joint positions are set without
         errors, but not necessarily that the joint positions are set to the specified values).
        """

        if self.conf.use_controller:
            controlled_joints = self.get_controlled_joints(list(joint_positions.keys()))
            if len(controlled_joints) > 0:
                controlled_joint_positions = {joint: joint_positions[joint] for joint in controlled_joints}
                self._set_multiple_joint_positions_using_controller(controlled_joint_positions)
                joint_positions = {joint: joint_positions[joint] for joint in joint_positions.keys()
                                   if joint not in controlled_joints}
        if len(joint_positions) > 0:
            self._set_multiple_joint_positions_without_controller(joint_positions)

        return True

    def get_controlled_joints(self, joints: Optional[List[Joint]] = None) -> List[Joint]:
        """
        Get the joints that are controlled by an actuator from the list of joints.

        :param joints: The list of joints to check.
        :return: The list of controlled joints.
        """
        joints = self.robot.joints if joints is None else joints
        return [joint for joint in joints if self.joint_has_actuator(joint)]

    def _set_multiple_joint_positions_without_controller(self, joint_positions: Dict[Joint, float]) -> None:
        """
        Set the positions of multiple joints in the simulator without using the controller.

        :param joint_positions: The dictionary of joints and positions.
        """
        joints_data = {joint.name: {self.get_joint_position_name(joint): [position]}
                       for joint, position in joint_positions.items()}
        self.writer.send_multiple_body_data_to_server(joints_data)

    def _set_multiple_joint_positions_using_controller(self, joint_positions: Dict[Joint, float]) -> bool:
        """
        Set the positions of multiple joints in the simulator using the controller.

        :param joint_positions: The dictionary of joints and positions.
        """
        controlled_joints_data = {self.get_actuator_for_joint(joint):
                                  {self.get_joint_cmd_name(joint.type): [position]}
                                  for joint, position in joint_positions.items()}
        self.joint_controller.send_multiple_body_data_to_server(controlled_joints_data)
        return True

    def get_joint_position(self, joint: Joint) -> Optional[float]:
        joint_position_name = self.get_joint_position_name(joint)
        data = self.reader.get_body_data(joint.name, [joint_position_name])
        if data is not None:
            return data[joint_position_name.value][0]

    def get_multiple_joint_positions(self, joints: List[Joint]) -> Optional[Dict[str, float]]:
        joint_names = [joint.name for joint in joints]
        data = self.reader.get_multiple_body_data(joint_names, {joint.name: [self.get_joint_position_name(joint)]
                                                                for joint in joints})
        if data is not None:
            return {name: list(value.values())[0][0] for name, value in data.items()}

    @staticmethod
    def get_joint_cmd_name(joint_type: JointType) -> MultiverseJointCMD:
        """
        Get the attribute name of the joint command in the Multiverse from the pycram joint type.

        :param joint_type: The pycram joint type.
        """
        return MultiverseJointCMD.from_pycram_joint_type(joint_type)

    def get_link_pose(self, link: Link) -> Optional[Pose]:
        return self._get_body_pose(link.name)

    def get_multiple_link_poses(self, links: List[Link]) -> Dict[str, Pose]:
        return self._get_multiple_body_poses([link.name for link in links])

    def get_object_pose(self, obj: Object) -> Pose:
        if obj.has_type_environment():
            return Pose()
        return self._get_body_pose(obj.name)

    def get_multiple_object_poses(self, objects: List[Object]) -> Dict[str, Pose]:
        """
        Set the poses of multiple objects in the simulator. If the object is of type environment, the pose will be
        the default pose.

        :param objects: The list of objects.
        :return: The dictionary of object names and poses.
        """
        non_env_objects = [obj for obj in objects if not obj.has_type_environment()]
        all_poses = self._get_multiple_body_poses([obj.name for obj in non_env_objects])
        all_poses.update({obj.name: Pose() for obj in objects if obj.has_type_environment()})
        return all_poses

    @validate_object_pose
    def reset_object_base_pose(self, obj: Object, pose: Pose) -> bool:
        if obj.has_type_environment():
            return False

        if (obj.obj_type == ObjectType.ROBOT and
                RobotDescription.current_robot_description.virtual_mobile_base_joints is not None):
            obj.set_mobile_robot_pose(pose)
        else:
            self._set_body_pose(obj.name, pose)

        return True

    @validate_multiple_object_poses
    def reset_multiple_objects_base_poses(self, objects: Dict[Object, Pose]) -> None:
        """
        Reset the poses of multiple objects in the simulator.

        :param objects: The dictionary of objects and poses.
        """
        for obj in objects.keys():
            if (obj.obj_type == ObjectType.ROBOT and
                    RobotDescription.current_robot_description.virtual_mobile_base_joints is not None):
                obj.set_mobile_robot_pose(objects[obj])
        objects = {obj: pose for obj, pose in objects.items() if obj.obj_type not in [ObjectType.ENVIRONMENT,
                                                                                      ObjectType.ROBOT]}
        self._set_multiple_body_poses({obj.name: pose for obj, pose in objects.items()})

    def _set_body_pose(self, body_name: str, pose: Pose) -> None:
        """
        Reset the pose of a body (object, link, or joint) in the simulator.

        :param body_name: The name of the body.
        :param pose: The pose of the body.
        """
        self._set_multiple_body_poses({body_name: pose})

    def _set_multiple_body_poses(self, body_poses: Dict[str, Pose]) -> None:
        """
        Reset the poses of multiple bodies in the simulator.

        :param body_poses: The dictionary of body names and poses.
        """
        self.writer.set_multiple_body_poses({name: {MultiverseBodyProperty.POSITION: pose.position_as_list(),
                                                    MultiverseBodyProperty.ORIENTATION:
                                                        xyzw_to_wxyz(pose.orientation_as_list()),
                                                    MultiverseBodyProperty.RELATIVE_VELOCITY: [0.0] * 6}
                                             for name, pose in body_poses.items()})

    def _get_body_pose(self, body_name: str, wait: Optional[bool] = True) -> Optional[Pose]:
        """
        Get the pose of a body in the simulator.

        :param body_name: The name of the body.
        :param wait: Whether to wait until the pose is received.
        :return: The pose of the body.
        """
        data = self.reader.get_body_pose(body_name, wait)
        return Pose(data[MultiverseBodyProperty.POSITION.value],
                    wxyz_to_xyzw(data[MultiverseBodyProperty.ORIENTATION.value]))

    def _get_multiple_body_poses(self, body_names: List[str]) -> Dict[str, Pose]:
        """
        Get the poses of multiple bodies in the simulator.

        :param body_names: The list of body names.
        """
        return self.reader.get_multiple_body_poses(body_names)

    def get_multiple_object_positions(self, objects: List[Object]) -> Dict[str, List[float]]:
        return self.reader.get_multiple_body_positions([obj.name for obj in objects])

    def get_object_position(self, obj: Object) -> List[float]:
        return self.reader.get_body_position(obj.name)

    def get_multiple_object_orientations(self, objects: List[Object]) -> Dict[str, List[float]]:
        return self.reader.get_multiple_body_orientations([obj.name for obj in objects])

    def get_object_orientation(self, obj: Object) -> List[float]:
        return self.reader.get_body_orientation(obj.name)

    def multiverse_reset_world(self):
        """
        Reset the world using the Multiverse API.
        """
        self.writer.reset_world()

    def disconnect_from_physics_server(self) -> None:
        MultiverseClientManager.stop_all_clients()

    def join_threads(self) -> None:
        self.reader.stop_thread = True
        self.reader.join()

    def _remove_visual_object(self, obj_id: int) -> bool:
        logwarn("Currently multiverse does not create visual objects")
        return False

    def remove_object_from_simulator(self, obj: Object) -> bool:
        if obj.obj_type != ObjectType.ENVIRONMENT:
            self.writer.remove_body(obj.name)
            return True
        logwarn("Cannot remove environment objects")
        return False

    def add_constraint(self, constraint: Constraint) -> int:

        if constraint.type != JointType.FIXED:
            logging.error("Only fixed constraints are supported in Multiverse")
            raise ValueError

        if not self.conf.let_pycram_move_attached_objects:
            self.api_requester.attach(constraint)

        return self._update_constraint_collection_and_get_latest_id(constraint)

    def _update_constraint_collection_and_get_latest_id(self, constraint: Constraint) -> int:
        """
        Update the constraint collection and return the latest constraint id.

        :param constraint: The constraint to be added.
        :return: The latest constraint id.
        """
        self.last_constraint_id += 1
        self.constraints[self.last_constraint_id] = constraint
        return self.last_constraint_id

    def remove_constraint(self, constraint_id) -> None:
        constraint = self.constraints.pop(constraint_id)
        self.api_requester.detach(constraint)

    def perform_collision_detection(self) -> None:
        ...

    def get_object_contact_points(self, obj: Object) -> ContactPointsList:
        """
        Note: Currently Multiverse only gets one contact point per contact objects.
        """
        multiverse_contact_points = self.api_requester.get_contact_points(obj)
        contact_points = ContactPointsList([])
        body_link = None
        for point in multiverse_contact_points:
            if point.body_name == "world":
                point.body_name = "floor"
            body_object = self.get_object_by_name(point.body_name)
            if body_object is None:
                for obj in self.objects:
                    for link in obj.links.values():
                        if link.name == point.body_name:
                            body_link = link
                            break
            else:
                body_link = body_object.root_link
            if body_link is None:
                logging.error(f"Body link not found: {point.body_name}")
                raise ValueError(f"Body link not found: {point.body_name}")
            contact_points.append(ContactPoint(obj.root_link, body_link))
            contact_points[-1].force_x_in_world_frame = point.contact_force[0]
            contact_points[-1].force_y_in_world_frame = point.contact_force[1]
            contact_points[-1].force_z_in_world_frame = point.contact_force[2]
            contact_points[-1].normal_on_b = point.contact_force[2]
            contact_points[-1].normal_force = point.contact_force[2]
        return contact_points

    @staticmethod
    def _get_normal_force_on_object_from_contact_force(obj: Object, contact_force: List[float]) -> float:
        """
        Get the normal force on an object from the contact force exerted by another object that is expressed in the
        world frame. Thus transforming the contact force to the object frame is necessary.

        :param obj: The object.
        :param contact_force: The contact force.
        :return: The normal force on the object.
        """
        obj_quat = obj.get_orientation_as_list()
        obj_rot_matrix = quaternion_matrix(obj_quat)[:3, :3]
        # invert the rotation matrix to get the transformation from world to object frame
        obj_rot_matrix = np.linalg.inv(obj_rot_matrix)
        contact_force_array = obj_rot_matrix @ np.array(contact_force).reshape(3, 1)
        return contact_force_array.flatten().tolist()[2]

    def get_contact_points_between_two_objects(self, obj1: Object, obj2: Object) -> ContactPointsList:
        obj1_contact_points = self.get_object_contact_points(obj1)
        return obj1_contact_points.get_points_of_object(obj2)

    def ray_test(self, from_position: List[float], to_position: List[float]) -> Optional[int]:
        ray_test_result = self.ray_test_batch([from_position], [to_position])[0]
        return ray_test_result[0] if ray_test_result[0] != -1 else None

    def ray_test_batch(self, from_positions: List[List[float]],
                       to_positions: List[List[float]],
                       num_threads: int = 1,
                       return_distance: bool = False) -> Union[List, Tuple[List, List[float]]]:
        """
        Note: Currently, num_threads is not used in Multiverse.
        """
        ray_results = self.api_requester.get_objects_intersected_with_rays(from_positions, to_positions)
        results = []
        distances = []
        for ray_result in ray_results:
            results.append([])
            if ray_result.intersected():
                body_name = ray_result.body_name
                if body_name == "world":
                    results[-1].append(0)  # The floor id, which is always 0 since the floor is spawned first.
                elif body_name in self.object_name_to_id.keys():
                    results[-1].append(self.object_name_to_id[body_name])
                else:
                    for obj in self.objects:
                        if body_name in obj.links.keys():
                            results[-1].append(obj.id)
                            break
            else:
                results[-1].append(-1)
            if return_distance:
                distances.append(ray_result.distance)
        if return_distance:
            return results, distances
        else:
            return results

    def step(self):
        """
        Perform a simulation step in the simulator, this is useful when use_static_mode is True.
        """
        if self.conf.use_static_mode:
            self.api_requester.unpause_simulation()
            sleep(self.simulation_time_step)
            self.api_requester.pause_simulation()

    def save_physics_simulator_state(self, state_id: Optional[int] = None, use_same_id: bool = False) -> int:
        if state_id is None:
            self.latest_save_id = 0 if self.latest_save_id is None else self.latest_save_id + int(not use_same_id)
            state_id = self.latest_save_id
        save_name = f"save_{state_id}"
        self.saved_simulator_states[state_id] = self.api_requester.save(save_name)
        return state_id

    def remove_physics_simulator_state(self, state_id: int) -> None:
        self.saved_simulator_states.pop(state_id)

    def restore_physics_simulator_state(self, state_id: int) -> None:
        self.api_requester.load(self.saved_simulator_states[state_id])

    def set_link_color(self, link: Link, rgba_color: Color):
        logwarn("set_link_color is not implemented in Multiverse")

    def get_link_color(self, link: Link) -> Color:
        logwarn("get_link_color is not implemented in Multiverse")
        return Color()

    def get_colors_of_object_links(self, obj: Object) -> Dict[str, Color]:
        logwarn("get_colors_of_object_links is not implemented in Multiverse")
        return {}

    def get_object_axis_aligned_bounding_box(self, obj: Object) -> AxisAlignedBoundingBox:
        logerr("get_object_axis_aligned_bounding_box for multi-link objects is not implemented in Multiverse")
        raise NotImplementedError

    def get_link_axis_aligned_bounding_box(self, link: Link) -> AxisAlignedBoundingBox:
        logerr("get_link_axis_aligned_bounding_box is not implemented in Multiverse")
        raise NotImplementedError

    def set_realtime(self, real_time: bool) -> None:
        logwarn("set_realtime is not implemented as an API in Multiverse, it is configured in the"
<<<<<<< HEAD
                "multiverse configuration file (.muv file) as rtf_required where a value of 1 means real-time")
=======
                      "multiverse configuration file (.muv file) as rtf_required where a value of 1 means real-time")
>>>>>>> 09b634dc

    def set_gravity(self, gravity_vector: List[float]) -> None:
        logwarn("set_gravity is not implemented in Multiverse")

    def check_object_exists(self, obj: Object) -> bool:
        """
        Check if the object exists in the Multiverse world.

        :param obj: The object.
        :return: True if the object exists, False otherwise.
        """
        return self.api_requester.check_object_exists(obj)<|MERGE_RESOLUTION|>--- conflicted
+++ resolved
@@ -643,11 +643,7 @@
 
     def set_realtime(self, real_time: bool) -> None:
         logwarn("set_realtime is not implemented as an API in Multiverse, it is configured in the"
-<<<<<<< HEAD
                 "multiverse configuration file (.muv file) as rtf_required where a value of 1 means real-time")
-=======
-                      "multiverse configuration file (.muv file) as rtf_required where a value of 1 means real-time")
->>>>>>> 09b634dc
 
     def set_gravity(self, gravity_vector: List[float]) -> None:
         logwarn("set_gravity is not implemented in Multiverse")
