--- conflicted
+++ resolved
@@ -5,11 +5,7 @@
 
 from typing_extensions import List, Dict, Tuple, Optional, Callable, Union
 
-<<<<<<< HEAD
-from .socket import MultiverseClient as MultiverseSocket, MultiverseMetaData, SocketAddress
-=======
 from .socket import MultiverseSocket, MultiverseMetaData
->>>>>>> 53237ac5
 from ..multiverse_datastructures.dataclasses import RayResult, MultiverseContactPoint
 from ..multiverse_datastructures.enums import (MultiverseAPIName as API, MultiverseBodyProperty as BodyProperty,
                                                MultiverseProperty as Property)
