--- conflicted
+++ resolved
@@ -389,12 +389,8 @@
         :param resolver: An optional resolver that returns a performable designator with elements from the lists of possible paramter
         """
         super().__init__(resolver)
-<<<<<<< HEAD
         self.object_designator_description: Union[
             ObjectDesignatorDescription, ObjectDesignatorDescription.Object] = object_designator_description
-=======
-        self.object_designator_description: ObjectDesignatorDescription = object_designator_description
->>>>>>> a475010f
         self.arms: List[str] = arms
         self.grasps: List[str] = grasps
 
