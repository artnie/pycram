import tf
import numpy as np
import rospy
import pybullet as p

from .bullet_world import Object, BulletWorld, Use_shadow_world
from .bullet_world_reasoning import contact
from .costmaps import Costmap
from .local_transformer import LocalTransformer
from .pose import Pose, Transform
from .robot_description import ManipulatorDescription
from .robot_descriptions import robot_description
from .external_interfaces.ik import request_ik
from .plan_failures import IKError
from .helper import _apply_ik
from typing import Type, Tuple, List, Union, Dict, Iterable


<<<<<<< HEAD
class PoseGenerator:
    current_orientation_generator = None

    def __init__(self, costmap: Costmap, number_of_samples=100, orientation_generator=None):
        """
       :param costmap: The costmap from which poses should be sampled.
       :param number_of_samples: The number of samples from the costmap that should be returned at max
       :param orientation_generator: function that generates an orientation given a position and the origin of the costmap
        """

        if not PoseGenerator.current_orientation_generator:
            PoseGenerator.current_orientation_generator = PoseGenerator.generate_orientation

        self.costmap = costmap
        self.number_of_samples = number_of_samples
        self.orientation_generator = orientation_generator if orientation_generator else PoseGenerator.current_orientation_generator

    def __iter__(self) -> Iterable:
        """
        A generator that crates pose candidates from a given costmap. The generator
        selects the highest 100 values and returns the corresponding positions.
        Orientations are calculated such that the Robot faces the center of the costmap.

        :Yield: A tuple of position and orientation
        """

        # Determines how many positions should be sampled from the costmap
        if self.number_of_samples == -1:
            self.number_of_samples = self.costmap.map.flatten().shape[0]
        indices = np.argpartition(self.costmap.map.flatten(), -self.number_of_samples)[-self.number_of_samples:]
        indices = np.dstack(np.unravel_index(indices, self.costmap.map.shape)).reshape(self.number_of_samples, 2)

        height = self.costmap.map.shape[0]
        width = self.costmap.map.shape[1]
        center = np.array([height // 2, width // 2])
        for ind in indices:
            if self.costmap.map[ind[0]][ind[1]] == 0:
                continue
            # The position is calculated by creating a vector from the 2D position in the costmap (given by x and y)
            # and the center of the costmap (since this is the origin). This vector is then turned into a transformation
            # and muiltiplied with the transformation of the origin.
            vector_to_origin = (center - ind) * self.costmap.resolution
            point_to_origin = Transform([*vector_to_origin, 0], frame="point", child_frame="origin")
            origin_to_map = self.costmap.origin.to_transform("origin").invert()
            point_to_map = point_to_origin * origin_to_map
            map_to_point = point_to_map.invert()

            orientation = self.orientation_generator(map_to_point.translation_as_list(), self.costmap.origin)
            yield Pose(map_to_point.translation_as_list(), orientation)

    @staticmethod
    def height_generator() -> float:
        pass

    @staticmethod
    def generate_orientation(position: List[float], origin: Pose) -> List[float]:
        """
        This method generates the orientation for a given position in a costmap. The
        orientation is calculated such that the robot faces the origin of the costmap.
        This generation is done by simply calculating the arctan between the position,
        in the costmap, and the origin of the costmap.

        :param position: The position in the costmap. This position is already converted
            to the world coordinate frame.
        :param origin: The origin of the costmap. This is also the point which the
            robot should face.
        :return: A quaternion of the calculated orientation
        """
        angle = np.arctan2(position[1] - origin.position.y, position[0] - origin.position.x) + np.pi
        quaternion = list(tf.transformations.quaternion_from_euler(0, 0, angle, axes="sxyz"))
        return quaternion
=======
def pose_generator(costmap: Costmap, number_of_samples=100, orientation_generator=None) -> Iterable:
    """
    A generator that crates pose candidates from a given costmap. The generator
    selects the highest 100 values and returns the corresponding positions.
    Orientations are calculated such that the Robot faces the center of the costmap.

    :param costmap: The costmap from which poses should be sampled.
    :param number_of_samples: The number of samples from the costmap that should be returned at max
    :param orientation_generator: function that generates an orientation given a position and the origin of the costmap
    :Yield: A tuple of position and orientation
    """
    if not orientation_generator:
        orientation_generator = generate_orientation

    # Determines how many positions should be sampled from the costmap
    if number_of_samples == -1:
        number_of_samples = costmap.map.flatten().shape[0]
    indices = np.argpartition(costmap.map.flatten(), -number_of_samples)[-number_of_samples:]
    indices = np.dstack(np.unravel_index(indices, costmap.map.shape)).reshape(number_of_samples, 2)

    height = costmap.map.shape[0]
    width = costmap.map.shape[1]
    center = np.array([height // 2, width // 2])
    for ind in indices:
        if costmap.map[ind[0]][ind[1]] == 0:
            continue
        # The position is calculated by creating a vector from the 2D position in the costmap (given by x and y)
        # and the center of the costmap (since this is the origin). This vector is then turned into a transformation
        # and muiltiplied with the transformation of the origin.
        vector_to_origin = (center - ind) * costmap.resolution
        point_to_origin = Transform([*vector_to_origin, 0], frame="point", child_frame="origin")
        origin_to_map = costmap.origin.to_transform("origin").invert()
        point_to_map = point_to_origin * origin_to_map
        map_to_point = point_to_map.invert()

        orientation = orientation_generator(map_to_point.translation_as_list(), costmap.origin)
        yield Pose(map_to_point.translation_as_list(), orientation)


def height_generator() -> float:
    pass


def generate_orientation(position: List[float], origin: Pose) -> List[float]:
    """
    This method generates the orientation for a given position in a costmap. The
    orientation is calculated such that the robot faces the origin of the costmap.
    This generation is done by simply calculating the arctan between the position,
    in the costmap, and the origin of the costmap.

    :param position: The position in the costmap. This position is already converted
        to the world coordinate frame.
    :param origin: The origin of the costmap. This is also the point which the
        robot should face.
    :return: A quaternion of the calculated orientation
    """
    angle = np.arctan2(position[1] - origin.position.y, position[0] - origin.position.x) + np.pi
    quaternion = list(tf.transformations.quaternion_from_euler(0, 0, angle, axes="sxyz"))
    return quaternion
>>>>>>> 40058958


def visibility_validator(pose: Pose,
                         robot: Object,
                         object_or_pose: Union[Object, Pose],
                         world: BulletWorld) -> bool:
    """
    This method validates if the robot can see the target position from a given
    pose candidate. The target position can either be a position, in world coordinate
    system, or an object in the BulletWorld. The validation is done by shooting a
    ray from the camera to the target position and checking that it does not collide
    with anything else.

    :param pose: The pose candidate that should be validated
    :param robot: The robot object for which this should be validated
    :param object_or_pose: The target position or object for which the pose
        candidate should be validated.
    :param world: The BulletWorld instance in which this should be validated.
    :return: True if the target is visible for the robot, None in any other case.
    """
    robot_pose = robot.get_pose()
    if type(object_or_pose) == Object:
        robot.set_pose(pose)
        camera_pose = robot.get_link_pose(robot_description.get_camera_frame())
        robot.set_pose(Pose([100, 100, 0], [0, 0, 0, 1]))
        ray = p.rayTest(camera_pose.position_as_list(), object_or_pose.get_pose().position_as_list(),
                        physicsClientId=world.client_id)
        res = ray[0][0] == object_or_pose.id
    else:
        robot.set_pose(pose)
        camera_pose = robot.get_link_pose(robot_description.get_camera_frame())
        robot.set_pose(Pose([100, 100, 0], [0, 0, 0, 1]))
        ray = p.rayTest(camera_pose.position_as_list(), object_or_pose, physicsClientId=world.client_id)
        res = ray[0][0] == -1
    robot.set_pose(robot_pose)
    return res


def reachability_validator(pose: Pose,
                           robot: Object,
                           target: Union[Object, Pose],
                           allowed_collision: Dict[Object, List] = None) -> Tuple[bool, List]:
    """
    This method validates if a target position is reachable for a pose candidate.
    This is done by asking the ik solver if there is a valid solution if the
    robot stands at the position of the pose candidate. if there is a solution
    the validator returns True and False in any other case.

    :param pose: The pose candidate for which the reachability should be validated
    :param robot: The robot object in the BulletWorld for which the reachability
        should be validated.
    :param target: The target position or object instance which should be the
        target for reachability.
    :param allowed_collision:
    :return: True if the target is reachable for the robot and False in any other
        case.
    """
    if type(target) == Object:
        target = target.get_pose()

    robot.set_pose(pose)
<<<<<<< HEAD
    manipulator_descs = list(
        filter(lambda chain: isinstance(chain[1], ManipulatorDescription), robot_description.chains.items()))

    # TODO Make orientation adhere to grasping orientation
=======
>>>>>>> 40058958
    res = False
    arms = []
    for name, chain in robot_description.chains.items():
        if isinstance(chain, ManipulatorDescription):
            retract_target_pose = LocalTransformer().transform_pose(target, robot.get_link_tf_frame(chain.tool_frame))
            retract_target_pose.position.x -= 0.07  # Care hard coded value copied from PlaceAction class

            # retract_pose needs to be in world frame?
            retract_target_pose = LocalTransformer().transform_pose(retract_target_pose, "map")

            joints = robot_description.chains[name].joints
            tool_frame = robot_description.get_tool_frame(name)

            # TODO Make orientation adhere to grasping orientation
            in_contact = False

            joint_state_before_ik = robot._current_joint_states
            try:
                # test the possible solution and apply it to the robot
                resp = request_ik(target, robot, joints, tool_frame)
                _apply_ik(robot, resp, joints)

                in_contact = collision_check(robot, allowed_collision)
                if not in_contact:  # only check for retract pose if pose worked
                    resp = request_ik(retract_target_pose, robot, joints, tool_frame)
                    _apply_ik(robot, resp, joints)
                    in_contact = collision_check(robot, allowed_collision)
                if not in_contact:
                    arms.append(name)
            except IKError:
                pass
            finally:
                robot.set_joint_states(joint_state_before_ik)
    if arms:
        res = True
    return res, arms


def collision_check(robot, allowed_collision):
    in_contact = False
    allowed_robot_links = []
    if robot in allowed_collision.keys():
        allowed_robot_links = allowed_collision[robot]

<<<<<<< HEAD
    for chain_name, chain in manipulator_descs:
        joint_state_before_ik = robot._current_joint_states
        try:
            resp = request_ik(target, robot, chain.joints, chain.tool_frame)

            _apply_ik(robot, resp, chain.joints)

            for obj in BulletWorld.current_bullet_world.objects:
                if obj.name == "floor":
                    continue
                in_contact, contact_links = contact(robot, obj, return_links=True)
                allowed_links = allowed_collision[obj] if obj in allowed_collision.keys() else []

                if in_contact:
                    for link in contact_links:

                        if link[0] in allowed_robot_links or link[1] in allowed_links:
                            in_contact = False

            if not in_contact:
                arms.append(chain_name)
                res = True
        except IKError:
            pass
        finally:
            robot.set_joint_states(joint_state_before_ik)
    return res, arms
=======
    for obj in BulletWorld.current_bullet_world.objects:
        if obj.name == "floor":
            continue
        in_contact, contact_links = contact(robot, obj, return_links=True)
        allowed_links = allowed_collision[obj] if obj in allowed_collision.keys() else []

        if in_contact:
            for link in contact_links:

                if link[0] in allowed_robot_links or link[1] in allowed_links:
                    in_contact = False

    return in_contact
>>>>>>> 40058958
<|MERGE_RESOLUTION|>--- conflicted
+++ resolved
@@ -16,7 +16,6 @@
 from typing import Type, Tuple, List, Union, Dict, Iterable
 
 
-<<<<<<< HEAD
 class PoseGenerator:
     current_orientation_generator = None
 
@@ -88,67 +87,6 @@
         angle = np.arctan2(position[1] - origin.position.y, position[0] - origin.position.x) + np.pi
         quaternion = list(tf.transformations.quaternion_from_euler(0, 0, angle, axes="sxyz"))
         return quaternion
-=======
-def pose_generator(costmap: Costmap, number_of_samples=100, orientation_generator=None) -> Iterable:
-    """
-    A generator that crates pose candidates from a given costmap. The generator
-    selects the highest 100 values and returns the corresponding positions.
-    Orientations are calculated such that the Robot faces the center of the costmap.
-
-    :param costmap: The costmap from which poses should be sampled.
-    :param number_of_samples: The number of samples from the costmap that should be returned at max
-    :param orientation_generator: function that generates an orientation given a position and the origin of the costmap
-    :Yield: A tuple of position and orientation
-    """
-    if not orientation_generator:
-        orientation_generator = generate_orientation
-
-    # Determines how many positions should be sampled from the costmap
-    if number_of_samples == -1:
-        number_of_samples = costmap.map.flatten().shape[0]
-    indices = np.argpartition(costmap.map.flatten(), -number_of_samples)[-number_of_samples:]
-    indices = np.dstack(np.unravel_index(indices, costmap.map.shape)).reshape(number_of_samples, 2)
-
-    height = costmap.map.shape[0]
-    width = costmap.map.shape[1]
-    center = np.array([height // 2, width // 2])
-    for ind in indices:
-        if costmap.map[ind[0]][ind[1]] == 0:
-            continue
-        # The position is calculated by creating a vector from the 2D position in the costmap (given by x and y)
-        # and the center of the costmap (since this is the origin). This vector is then turned into a transformation
-        # and muiltiplied with the transformation of the origin.
-        vector_to_origin = (center - ind) * costmap.resolution
-        point_to_origin = Transform([*vector_to_origin, 0], frame="point", child_frame="origin")
-        origin_to_map = costmap.origin.to_transform("origin").invert()
-        point_to_map = point_to_origin * origin_to_map
-        map_to_point = point_to_map.invert()
-
-        orientation = orientation_generator(map_to_point.translation_as_list(), costmap.origin)
-        yield Pose(map_to_point.translation_as_list(), orientation)
-
-
-def height_generator() -> float:
-    pass
-
-
-def generate_orientation(position: List[float], origin: Pose) -> List[float]:
-    """
-    This method generates the orientation for a given position in a costmap. The
-    orientation is calculated such that the robot faces the origin of the costmap.
-    This generation is done by simply calculating the arctan between the position,
-    in the costmap, and the origin of the costmap.
-
-    :param position: The position in the costmap. This position is already converted
-        to the world coordinate frame.
-    :param origin: The origin of the costmap. This is also the point which the
-        robot should face.
-    :return: A quaternion of the calculated orientation
-    """
-    angle = np.arctan2(position[1] - origin.position.y, position[0] - origin.position.x) + np.pi
-    quaternion = list(tf.transformations.quaternion_from_euler(0, 0, angle, axes="sxyz"))
-    return quaternion
->>>>>>> 40058958
 
 
 def visibility_validator(pose: Pose,
@@ -210,46 +148,42 @@
         target = target.get_pose()
 
     robot.set_pose(pose)
-<<<<<<< HEAD
     manipulator_descs = list(
         filter(lambda chain: isinstance(chain[1], ManipulatorDescription), robot_description.chains.items()))
 
     # TODO Make orientation adhere to grasping orientation
-=======
->>>>>>> 40058958
     res = False
     arms = []
-    for name, chain in robot_description.chains.items():
-        if isinstance(chain, ManipulatorDescription):
-            retract_target_pose = LocalTransformer().transform_pose(target, robot.get_link_tf_frame(chain.tool_frame))
-            retract_target_pose.position.x -= 0.07  # Care hard coded value copied from PlaceAction class
-
-            # retract_pose needs to be in world frame?
-            retract_target_pose = LocalTransformer().transform_pose(retract_target_pose, "map")
-
-            joints = robot_description.chains[name].joints
-            tool_frame = robot_description.get_tool_frame(name)
-
-            # TODO Make orientation adhere to grasping orientation
-            in_contact = False
-
-            joint_state_before_ik = robot._current_joint_states
-            try:
-                # test the possible solution and apply it to the robot
-                resp = request_ik(target, robot, joints, tool_frame)
+    for name, chain in manipulator_descs:
+        retract_target_pose = LocalTransformer().transform_pose(target, robot.get_link_tf_frame(chain.tool_frame))
+        retract_target_pose.position.x -= 0.07  # Care hard coded value copied from PlaceAction class
+
+        # retract_pose needs to be in world frame?
+        retract_target_pose = LocalTransformer().transform_pose(retract_target_pose, "map")
+
+        joints = robot_description.chains[name].joints
+        tool_frame = robot_description.get_tool_frame(name)
+
+        # TODO Make orientation adhere to grasping orientation
+        in_contact = False
+
+        joint_state_before_ik = robot._current_joint_states
+        try:
+            # test the possible solution and apply it to the robot
+            resp = request_ik(target, robot, joints, tool_frame)
+            _apply_ik(robot, resp, joints)
+
+            in_contact = collision_check(robot, allowed_collision)
+            if not in_contact:  # only check for retract pose if pose worked
+                resp = request_ik(retract_target_pose, robot, joints, tool_frame)
                 _apply_ik(robot, resp, joints)
-
                 in_contact = collision_check(robot, allowed_collision)
-                if not in_contact:  # only check for retract pose if pose worked
-                    resp = request_ik(retract_target_pose, robot, joints, tool_frame)
-                    _apply_ik(robot, resp, joints)
-                    in_contact = collision_check(robot, allowed_collision)
-                if not in_contact:
-                    arms.append(name)
-            except IKError:
-                pass
-            finally:
-                robot.set_joint_states(joint_state_before_ik)
+            if not in_contact:
+                arms.append(name)
+        except IKError:
+            pass
+        finally:
+            robot.set_joint_states(joint_state_before_ik)
     if arms:
         res = True
     return res, arms
@@ -261,35 +195,6 @@
     if robot in allowed_collision.keys():
         allowed_robot_links = allowed_collision[robot]
 
-<<<<<<< HEAD
-    for chain_name, chain in manipulator_descs:
-        joint_state_before_ik = robot._current_joint_states
-        try:
-            resp = request_ik(target, robot, chain.joints, chain.tool_frame)
-
-            _apply_ik(robot, resp, chain.joints)
-
-            for obj in BulletWorld.current_bullet_world.objects:
-                if obj.name == "floor":
-                    continue
-                in_contact, contact_links = contact(robot, obj, return_links=True)
-                allowed_links = allowed_collision[obj] if obj in allowed_collision.keys() else []
-
-                if in_contact:
-                    for link in contact_links:
-
-                        if link[0] in allowed_robot_links or link[1] in allowed_links:
-                            in_contact = False
-
-            if not in_contact:
-                arms.append(chain_name)
-                res = True
-        except IKError:
-            pass
-        finally:
-            robot.set_joint_states(joint_state_before_ik)
-    return res, arms
-=======
     for obj in BulletWorld.current_bullet_world.objects:
         if obj.name == "floor":
             continue
@@ -303,4 +208,4 @@
                     in_contact = False
 
     return in_contact
->>>>>>> 40058958
+
