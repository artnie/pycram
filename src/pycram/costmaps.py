# used for delayed evaluation of typing until python 3.11 becomes mainstream
from __future__ import annotations

from dataclasses import dataclass

import matplotlib.pyplot as plt
import numpy as np
import psutil
import pybullet as p
import random_events
import rospy
import tf
from matplotlib import colors
from nav_msgs.msg import OccupancyGrid, MapMetaData
from probabilistic_model.probabilistic_circuit.nx.distributions import UniformDistribution
from probabilistic_model.probabilistic_circuit.nx.probabilistic_circuit import ProbabilisticCircuit, ProductUnit
from random_events.interval import Interval, reals, closed_open, closed
from random_events.product_algebra import Event, SimpleEvent
from random_events.variable import Continuous
from typing_extensions import Tuple, List, Optional, Iterator

from .datastructures.dataclasses import AxisAlignedBoundingBox
from .datastructures.pose import Pose
from .datastructures.world import UseProspectionWorld
from .datastructures.world import World
from .description import Link
from .local_transformer import LocalTransformer
<<<<<<< HEAD
from .world_concepts.world_object import Object
=======
from .datastructures.pose import Pose, Transform
from .datastructures.world import World
from .datastructures.dataclasses import AxisAlignedBoundingBox, BoxVisualShape, Color

import pycram_bullet as p
>>>>>>> 667da4cb


@dataclass
class Rectangle:
    """
    A rectangle that is described by a lower and upper x and y value.
    """
    x_lower: float
    x_upper: float
    y_lower: float
    y_upper: float

    def translate(self, x: float, y: float):
        """Translate the rectangle by x and y"""
        self.x_lower += x
        self.x_upper += x
        self.y_lower += y
        self.y_upper += y

    def scale(self, x_factor: float, y_factor: float):
        """Scale the rectangle by x_factor and y_factor"""
        self.x_lower *= x_factor
        self.x_upper *= x_factor
        self.y_lower *= y_factor
        self.y_upper *= y_factor


class Costmap:
    """
    The base class of all Costmaps which implements the visualization of costmaps
    in the World.
    """

    def __init__(self, resolution: float,
                 height: int,
                 width: int,
                 origin: Pose,
                 map: np.ndarray,
                 world: Optional[World] = None):
        """
        The constructor of the base class of all Costmaps.

        :param resolution: The distance in metre in the real-world which is
         represented by a single entry in the costmap.
        :param height: The height of the costmap.
        :param width: The width of the costmap.
        :param origin: The origin of the costmap, in world coordinate frame. The origin of the costmap is located in the
         centre of the costmap.
        :param map: The costmap represents as a 2D numpy array.
        :param world: The World for which the costmap should be created.
        """
        self.world = world if world else World.current_world
        self.resolution: float = resolution
        self.size: int = height
        self.height: int = height
        self.width: int = width
        local_transformer = LocalTransformer()
        self.origin: Pose = local_transformer.transform_pose(origin, 'map')
        self.map: np.ndarray = map
        self.vis_ids: List[int] = []

    def visualize(self) -> None:
        """
        Visualizes a costmap in the BulletWorld, the visualisation works by
        subdividing the costmap in rectangles which are then visualized as pybullet
        visual shapes.
        """
        if self.vis_ids != []:
            return

        # working on a copy of the costmap, since found rectangles are deleted
        map = np.copy(self.map)
        curr_width = 0
        curr_height = 0
        curr_pose = []
        boxes = []
        # Finding all rectangles in the costmap
        for i in range(0, map.shape[0]):
            for j in range(0, map.shape[1]):
                if map[i][j] > 0:
                    curr_width = self._find_consectuive_line((i, j), map)
                    curr_pose = (i, j)
                    curr_height = self._find_max_box_height((i, j), curr_width, map)
                    avg = np.average(map[i:i + curr_height, j:j + curr_width])
                    boxes.append([curr_pose, curr_height, curr_width, avg])
                    map[i:i + curr_height, j:j + curr_width] = 0
        cells = []
        # Creation of the visual shapes, for documentation of the visual shapes
        # please look here: https://docs.google.com/document/d/10sXEhzFRSnvFcl3XxNGhnD4N2SedqwdAvK3dsihxVUA/edit#heading=h.q1gn7v6o58bf
        for box in boxes:
            visual = p.createVisualShape(p.GEOM_BOX,
                                         halfExtents=[(box[1] * self.resolution) / 2, (box[2] * self.resolution) / 2,
                                                      0.001],
                                         rgbaColor=[1, 0, 0, 0.6],
                                         visualFramePosition=[(box[0][0] + box[1] / 2) * self.resolution,
                                                              (box[0][1] + box[2] / 2) * self.resolution, 0.])
            cells.append(visual)
        # Set to 127 for since this is the maximal amount of links in a multibody
        for cell_parts in self._chunks(cells, 127):
            # Dummy paramater since these are needed to spawn visual shapes as a
            # multibody.
            link_poses = [[0, 0, 0] for c in cell_parts]
            link_orientations = [[0, 0, 0, 1] for c in cell_parts]
            link_masses = [1.0 for c in cell_parts]
            link_parent = [0 for c in cell_parts]
            link_joints = [p.JOINT_FIXED for c in cell_parts]
            link_collision = [-1 for c in cell_parts]
            link_joint_axis = [[1, 0, 0] for c in cell_parts]
            # The position at which the multibody will be spawned. Offset such that
            # the origin referes to the centre of the costmap.
            # origin_pose = self.origin.position_as_list()
            # base_pose = [origin_pose[0] - self.height / 2 * self.resolution,
            #              origin_pose[1] - self.width / 2 * self.resolution, origin_pose[2]]

            offset = [[-self.height / 2 * self.resolution, -self.width / 2 * self.resolution, 0.05], [0, 0, 0, 1]]
            new_pose = p.multiplyTransforms(self.origin.position_as_list(), self.origin.orientation_as_list(),
                                            offset[0], offset[1])

            map_obj = p.createMultiBody(baseVisualShapeIndex=-1, linkVisualShapeIndices=cell_parts,
                                        basePosition=new_pose[0], baseOrientation=new_pose[1], linkPositions=link_poses,
                                        # [0, 0, 1, 0]
                                        linkMasses=link_masses, linkOrientations=link_orientations,
                                        linkInertialFramePositions=link_poses,
                                        linkInertialFrameOrientations=link_orientations, linkParentIndices=link_parent,
                                        linkJointTypes=link_joints, linkJointAxis=link_joint_axis,
                                        linkCollisionShapeIndices=link_collision)
            self.vis_ids.append(map_obj)

    def _chunks(self, lst: List, n: int) -> List:
        """
        Yield successive n-sized chunks from lst.

        :param lst: The list from which chunks should be yielded
        :param n: Size of the chunks
        :return: A list of size n from lst
        """
        for i in range(0, len(lst), n):
            yield lst[i:i + n]

    def close_visualization(self) -> None:
        """
        Removes the visualization from the World.
        """
        for v_id in self.vis_ids:
            self.world.remove_object_by_id(v_id)
        self.vis_ids = []

    def _find_consectuive_line(self, start: Tuple[int, int], map: np.ndarray) -> int:
        """
        Finds the number of consecutive entries in the costmap which are greater
        than zero.

        :param start: The indices in the costmap from which the consecutive line should be found.
        :param map: The costmap in which the line should be found.
        :return: The length of the consecutive line of entries greater than zero.
        """
        width = map.shape[1]
        lenght = 0
        for i in range(start[1], width):
            if map[start[0]][i] > 0:
                lenght += 1
            else:
                return lenght
        return lenght

    def _find_max_box_height(self, start: Tuple[int, int], length: int, map: np.ndarray) -> int:
        """
        Finds the maximal height for a rectangle with a given width in a costmap.
        The method traverses one row at a time and checks if all entries for the
        given width are greater than zero. If an entry is less or equal than zero
        the height is returned.

        :param start: The indices in the costmap from which the method should start.
        :param length: The given width for the rectangle
        :param map: The costmap in which should be searched.
        :return: The height of the rectangle.
        """
        height, width = map.shape
        curr_height = 1
        for i in range(start[0], height):
            for j in range(start[1], start[1] + length):
                if map[i][j] <= 0:
                    return curr_height
            curr_height += 1
        return curr_height

    def merge(self, other_cm: Costmap) -> Costmap:
        """
        Merges the values of two costmaps and returns a new costmap that has for
        every cell the merged values of both inputs. To merge two costmaps they
        need to fulfill 3 constrains:

        1. They need to have the same size
        2. They need to have the same x and y coordinates in the origin
        3. They need to have the same resolution

        If any of these constrains is not fulfilled a ValueError will be raised.

        :param other_cm: The other costmap with which this costmap should be merged.
        :return: A new costmap that contains the merged values
        """
        if self.size != other_cm.size:
            raise ValueError("You can only merge costmaps of the same size.")
        elif self.origin.position.x != other_cm.origin.position.x or self.origin.position.y != other_cm.origin.position.y \
                or self.origin.orientation != other_cm.origin.orientation:
            raise ValueError("To merge costmaps, the x and y coordinate as well as the orientation must be equal.")
        elif self.resolution != other_cm.resolution:
            raise ValueError("To merge two costmaps their resolution must be equal.")
        new_map = np.zeros((self.height, self.width))
        # A nunpy array of the positions where both costmaps are greater than 0
        merge = np.logical_and(self.map > 0, other_cm.map > 0)
        new_map[merge] = self.map[merge] * other_cm.map[merge]
        new_map = (new_map / np.max(new_map)).reshape((self.height, self.width))
        return Costmap(self.resolution, self.height, self.width, self.origin, new_map)

    def __add__(self, other: Costmap) -> Costmap:
        """
        Overloading of the "+" operator for merging of Costmaps. Furthermore, checks if 'other' is actual a Costmap and
        raises a ValueError if this is not the case. Please check :func:`~Costmap.merge` for further information of merging.

        :param other: Another Costmap
        :return: A new Costmap that contains the merged values from this Costmap and the other Costmap
        """
        if isinstance(other, Costmap):
            return self.merge(other)
        else:
            raise ValueError(f"Can only combine two costmaps other type was {type(other)}")

    def partitioning_rectangles(self) -> List[Rectangle]:
        """
        Partition the map attached to this costmap into rectangles. The rectangles are axis aligned, exhaustive and
        disjoint sets.

        :return: A list containing the partitioning rectangles
        """
        ocm_map = np.copy(self.map)
        origin = np.array([self.height / 2, self.width / 2]) * -1
        rectangles = []

        # for every index pair (i, j) in the occupancy costmap
        for i in range(0, self.map.shape[0]):
            for j in range(0, self.map.shape[1]):

                # if this index has not been used yet
                if ocm_map[i][j] > 0:
                    curr_width = self._find_consectuive_line((i, j), ocm_map)
                    curr_pose = (i, j)
                    curr_height = self._find_max_box_height((i, j), curr_width, ocm_map)

                    # calculate the rectangle in the costmap
                    x_lower = curr_pose[0]
                    x_upper = curr_pose[0] + curr_height
                    y_lower = curr_pose[1]
                    y_upper = curr_pose[1] + curr_width

                    # mark the found rectangle as occupied
                    ocm_map[i:i + curr_height, j:j + curr_width] = 0

                    # transform rectangle to map space
                    rectangle = Rectangle(x_lower, x_upper, y_lower, y_upper)
                    rectangle.translate(*origin)
                    rectangle.scale(self.resolution, self.resolution)
                    rectangles.append(rectangle)

        return rectangles


class OccupancyCostmap(Costmap):
    """
    The occupancy Costmap represents a map of the environment where obstacles or
    positions which are inaccessible for a robot have a value of -1.
    """

    def __init__(self, distance_to_obstacle: float,
                 from_ros: Optional[bool] = False,
                 size: Optional[int] = 100,
                 resolution: Optional[float] = 0.02,
                 origin: Optional[Pose] = None,
                 world: Optional[World] = None):
        """
        Constructor for the Occupancy costmap, the actual costmap is received
        from the ROS map_server and wrapped by this class. Meta-data about the
        costmap is also received from the map_server.

        :param distance_to_obstacle: The distance by which the obstacles should be
            inflated. Meaning that obstacles in the costmap are growing bigger by this
            distance.
        :param from_ros: This determines if the Occupancy map should be created
            from the map provided by the ROS map_server or from the World.
            If True then the map from the ROS map_server will be used otherwise
            the Occupancy map will be created from the World.
        :param size: The length of the side of the costmap. The costmap will be created
            as a square. This will only be used if from_ros is False.
        :param resolution: The resolution of this costmap. This determines how much
            meter one pixel in the costmap represents. This is only used if from_ros
            is False.
        :param origin: This determines the origin of the costmap. The origin will
            be in the middle of the costmap. This parameter is only used if from_ros
            is False.
        """
        self.world = world if world else World.current_world
        if from_ros:
            meta = self._get_map_metadata()
            self.original_map = np.reshape(self._get_map(), (meta.height, meta.width))
            self.meta_origin = [meta.origin.position.x, meta.origin.position.y, meta.origin.position.z]
            self.resolution = meta.resolution
            self.height = meta.height
            self.width = meta.width
            # Nunber of cells that have to be between a valid cell and an obstacle
            self.distance_obstacle = max(int(distance_to_obstacle / self.resolution), 1)
            Costmap.__init__(self, meta.resolution, meta.height, meta.width,
                             self._calculate_diff_origin(meta.height, meta.width),
                             np.rot90(np.flip(self._convert_map(self.original_map), 0)))
        else:
            self.size = size
            self.origin = Pose() if not origin else origin
            self.resolution = resolution
            self.distance_obstacle = max(int(distance_to_obstacle / self.resolution), 1)
            self.map = self._create_from_world(size, resolution)
            Costmap.__init__(self, resolution, size, size, self.origin, self.map)

    def _calculate_diff_origin(self, height: int, width: int) -> Pose:
        """
        Calculates the difference between the origin of the costmap
        as stated by the meta-data and the actual middle of the costmap which
        is used by PyCRAM to visualize the costmap. The origin as stated by the
        meta-data refers to the position of the global coordinate frame with
        the bottom left corner as reference.

        :param height: The height of the costmap
        :param width: The width of the costmap
        :return: The difference between the actual origin and center of the costmap
        """
        actual_origin = [int(height / 2) * self.resolution, int(width / 2) * self.resolution, 0]
        origin = np.array(self.meta_origin) + np.array(actual_origin)
        return Pose(origin.tolist())

    @staticmethod
    def _get_map() -> np.ndarray:
        """
        Receives the map array from the map_server converts it and into a numpy array.

        :return: The costmap as a numpy array.
        """
        print("Waiting for Map")
        map = rospy.wait_for_message("/map", OccupancyGrid)
        print("Recived Map")
        return np.array(map.data)

    @staticmethod
    def _get_map_metadata() -> MapMetaData:
        """
        Receives the meta-data about the costmap from the map_server and returns it.
        The meta-data contains things like, height, width, origin and resolution.

        :return: The meta-data for the costmap array.
        """
        print("Waiting for Map Meta Data")
        meta = rospy.wait_for_message("/map_metadata", MapMetaData)
        print("Recived Meta Data")
        return meta

    def _convert_map(self, map: np.ndarray) -> np.ndarray:
        """
        Converts the Occupancy Map received from ROS to be more consistent
        with how PyCRAM handles its costmap. Every possible cell for a robot to stand
        is set to one while anything else is set to zero. Additionally, this method
        also takes into account the distance_to_obstacle parameter and sets cell values
        that are too close to an obstacle to 0.

        :param map: The map that should be converted. Represented as 2d numpy array
        :return: The converted map. Represented as 2d numpy array.
        """
        map = np.pad(map, (int(self.distance_obstacle / 2), int(self.distance_obstacle / 2)))

        sub_shape = (self.distance_obstacle, self.distance_obstacle)
        view_shape = tuple(np.subtract(map.shape, sub_shape) + 1) + sub_shape
        strides = map.strides + map.strides

        sub_matrices = np.lib.stride_tricks.as_strided(map, view_shape, strides)
        sub_matrices = sub_matrices.reshape(sub_matrices.shape[:-2] + (-1,))
        sum = np.sum(sub_matrices, axis=2)
        return (sum == 0).astype('int16')

    def create_sub_map(self, sub_origin: Pose, size: int) -> Costmap:
        """
        Creates a smaller map from the overall occupancy map, the new map is centered
        around the point specified by "sub_origin" and has the size "size". The
        resolution of the costmap stays the same for the sub costmap.

        :param sub_origin: The point in global coordinate frame, around which the sub costmap should be centered.
        :param size: The size the sub costmap should have.
        :return: The sub costmap, represented as 2d numpy array.
        """
        # To ensure this is a numpy array
        sub_origin = np.array(sub_origin.position_as_list())
        # Since origin obtained from the meta data uses bottom left corner as reference.
        sub_origin *= -1
        # Calculates origin of sub costmap as vector between origin and given sub_origin
        new_origin = np.array(self.meta_origin) + sub_origin
        # Convert from vector in meter to index values
        new_origin /= self.resolution
        new_origin = np.abs(new_origin)
        # Offset to top left corner, for easier slicing
        new_origin = (new_origin - size / 2).astype(int)

        # slices a submap with size "size" around the given origin
        sub_map = self.original_map[new_origin[1]: new_origin[1] + size,
                  new_origin[0]: new_origin[0] + size]
        # Convert map to fit with the other costmaps
        sub_map = np.rot90(np.flip(self._convert_map(sub_map), 0))
        return Costmap(self.resolution, size, size, Pose(list(sub_origin * -1)), sub_map)

    def _create_from_world(self, size: int, resolution: float) -> np.ndarray:
        """
        Creates an Occupancy Costmap for the specified World.
        This map marks every position as valid that has no object above it. After
        creating the costmap the distance to obstacle parameter is applied.

        :param size: The size of this costmap. The size specifies the length of one side of the costmap. The costmap is created as a square.
        :param resolution: The resolution of this costmap. This determines how much meter a pixel in the costmap represents.
        """
        origin_position = self.origin.position_as_list()
        # Generate 2d grid with indices
        indices = np.concatenate(np.dstack(np.mgrid[int(-size / 2):int(size / 2), int(-size / 2):int(size / 2)]),
                                 axis=0) * resolution + np.array(origin_position[:2])
        # Add the z-coordinate to the grid, which is either 0 or 10
        indices_0 = np.pad(indices, (0, 1), mode='constant', constant_values=5)[:-1]
        indices_10 = np.pad(indices, (0, 1), mode='constant', constant_values=0)[:-1]
        # Zips both arrays such that there are tuples for every coordinate that
        # only differ in the z-coordinate
        rays = np.dstack(np.dstack((indices_0, indices_10))).T

        res = np.zeros(len(rays))
        # Using the World rayTest to check if there is an object above the position
        # if there is no object the position is marked as valid
        # 16383 is the maximal number of rays that can be processed in a batch
        i = 0
        j = 0
        for n in self._chunks(np.array(rays), 16380):
            # with UseProspectionWorld():
            r_t = World.current_world.ray_test_batch(n[:, 0], n[:, 1], num_threads=0)
            while r_t is None:
                r_t = World.current_world.ray_test_batch(n[:, 0], n[:, 1], num_threads=0)
            j += len(n)
            if World.robot:
                attached_objs_id = [o.id for o in self.world.robot.attachments.keys()]
                res[i:j] = [
                    1 if ray[0] == -1 or ray[0] == self.world.robot.id or ray[0] in attached_objs_id else 0 for
                    ray in r_t]
            else:
                res[i:j] = [1 if ray[0] == -1 else 0 for ray in r_t]
            i += len(n)

        res = np.flip(np.reshape(np.array(res), (size, size)))

        map = np.pad(res, (int(self.distance_obstacle / 2), int(self.distance_obstacle / 2)))

        sub_shape = (self.distance_obstacle * 2, self.distance_obstacle * 2)
        view_shape = tuple(np.subtract(map.shape, sub_shape) + 1) + sub_shape
        strides = map.strides + map.strides

        sub_matrices = np.lib.stride_tricks.as_strided(map, view_shape, strides)
        sub_matrices = sub_matrices.reshape(sub_matrices.shape[:-2] + (-1,))

        sum = np.sum(sub_matrices, axis=2)
        map = (sum == (self.distance_obstacle * 2) ** 2).astype('int16')
        # The map loses some size due to the strides and because I dont want to
        # deal with indices outside of the index range
        offset = self.size - map.shape[0]
        odd = 0 if offset % 2 == 0 else 1
        map = np.pad(map, (offset // 2, offset // 2 + odd))

        return np.flip(map)

    def _chunks(self, lst: List, n: int) -> List:
        """
        Yield successive n-sized chunks from lst.

        :param lst: The list from which chunks should be yielded
        :param n: Size of the chunks
        :return: A list of size n from lst
        """
        for i in range(0, len(lst), n):
            yield lst[i:i + n]


class VisibilityCostmap(Costmap):
    """
    A costmap that represents the visibility of a specific point for every position around
    this point. For a detailed explanation on how the creation of the costmap works
    please look here: `PhD Thesis (page 173) <https://mediatum.ub.tum.de/doc/1239461/1239461.pdf>`_
    """

    def __init__(self, min_height: float,
                 max_height: float,
                 size: Optional[int] = 100,
                 resolution: Optional[float] = 0.02,
                 origin: Optional[Pose] = None,
                 world: Optional[World] = None):
        """
        Visibility Costmaps show for every position around the origin pose if the origin can be seen from this pose.
        The costmap is able to deal with height differences of the camera while in a single position, for example, if
        the robot has a movable torso.

        :param min_height: This is the minimal height the camera can be. This parameter
            is mostly relevant if the vertical position of the camera can change.
        :param max_height: This is the maximal height the camera can be. This is
            mostly relevant if teh vertical position of the camera can change.
        :param size: The length of the side of the costmap, the costmap is created
            as a square.
        :param resolution: This parameter specifies how much meter a pixel in the
            costmap represents.
        :param origin: The pose in world coordinate frame around which the
            costmap should be created.
        :param world: The World for which the costmap should be created.
        """
        if (11 * size ** 2 + size ** 3) * 2 > psutil.virtual_memory().available:
            raise OSError("Not enough free RAM to calculate a costmap of this size")

        self.world = world if world else World.current_world
        self.map = np.zeros((size, size))
        self.size = size
        self.resolution = resolution
        # for pr2 = 1.27
        self.max_height: float = max_height
        # for pr2 = 1.6
        self.min_height: float = min_height
        self.origin: Pose = Pose() if not origin else origin
        self._generate_map()
        Costmap.__init__(self, resolution, size, size, self.origin, self.map)

    def _create_images(self) -> List[np.ndarray]:
        """
        Creates four depth images in every direction around the point
        for which the costmap should be created. The depth images are converted
        to metre, meaning that every entry in the depth images represents the
        distance to the next object in metre.

        :return: A list of four depth images, the images are represented as 2D arrays.
        """
        images = []
        camera_pose = self.origin

        with UseProspectionWorld():
            origin_copy = self.origin.copy()
            origin_copy.position.y += 1
            images.append(
                self.world.get_images_for_target(origin_copy, camera_pose, size=self.size)[1])

            origin_copy = self.origin.copy()
            origin_copy.position.x -= 1
            images.append(self.world.get_images_for_target(origin_copy, camera_pose, size=self.size)[1])

            origin_copy = self.origin.copy()
            origin_copy.position.y -= 1
            images.append(self.world.get_images_for_target(origin_copy, camera_pose, size=self.size)[1])

            origin_copy = self.origin.copy()
            origin_copy.position.x += 1
            images.append(self.world.get_images_for_target(origin_copy, camera_pose, size=self.size)[1])

        for i in range(0, 4):
            images[i] = self._depth_buffer_to_meter(images[i])
        return images

    def _depth_buffer_to_meter(self, buffer: np.ndarray) -> np.ndarray:
        """
        Converts the depth images generated by the World to represent
        each position in metre.

        :return: The depth image in metre
        """
        near = 0.2
        far = 100
        return far * near / (far - (far - near) * buffer)

    def _generate_map(self):
        """
        This method generates the resulting density map by using the algorithm explained
        in Lorenz Mösenlechners `PhD Thesis (page 178) <https://mediatum.ub.tum.de/doc/1239461/1239461.pdf>`_
        The resulting map is then saved to :py:attr:`self.map`
        """
        depth_imgs = self._create_images()
        # A 2D array where every cell contains the arctan2 value with respect to
        # the middle of the array. Additionally, the interval is shifted such that
        # it is between 0 and 2pi
        tan = np.arctan2(np.mgrid[-int(self.size / 2): int(self.size / 2), -int(self.size / 2): int(self.size / 2)][0],
                         np.mgrid[-int(self.size / 2): int(self.size / 2), -int(self.size / 2): int(self.size / 2)][
                             1]) + np.pi
        res = np.zeros(tan.shape)

        # Just for completion, since the res array has zeros in every position this
        # operation is not necessary.
        # res[np.logical_and(tan <= np.pi * 0.25, tan >= np.pi * 1.75)] = 0

        # Creates a 2D array which contains the index of the depth image for every
        # coordinate
        res[np.logical_and(tan >= np.pi * 1.25, tan <= np.pi * 1.75)] = 3
        res[np.logical_and(tan >= np.pi * 0.75, tan < np.pi * 1.25)] = 2
        res[np.logical_and(tan >= np.pi * 0.25, tan < np.pi * 0.75)] = 1

        indices = np.dstack(np.mgrid[0: self.size, 0: self.size])
        depth_indices = np.zeros(indices.shape)
        # x-value of index: res == n, :1
        # y-value of index: res == n, 1:2

        # (y, size-x-1) for index between 1.25 pi and 1.75 pi
        depth_indices[res == 3, :1] = indices[res == 3, 1:2]
        depth_indices[res == 3, 1:2] = self.size - indices[res == 3, :1] - 1

        # (size-x-1, y) for index between 0.75 pi and 1.25 pi
        depth_indices[res == 2, :1] = self.size - indices[res == 2, :1] - 1
        depth_indices[res == 2, 1:2] = indices[res == 2, 1:2]

        # (size-y-1, x) for index between 0.25 pi and 0.75 pi
        depth_indices[res == 1, :1] = self.size - indices[res == 1, 1:2] - 1
        depth_indices[res == 1, 1:2] = indices[res == 1, :1]

        # (x, y) for index between 0.25 pi and 1.75 pi
        depth_indices[res == 0, :1] = indices[res == 0, :1]
        depth_indices[res == 0, 1:2] = indices[res == 0, 1:2]

        # Convert back to origin in the middle of the costmap
        depth_indices[:, :, :1] -= self.size / 2
        depth_indices[:, :, 1:2] = np.absolute(self.size / 2 - depth_indices[:, :, 1:2])

        # Sets the y index for the coordinates of the middle of the costmap to 1,
        # the computed value is 0 which would cause an error in the next step where
        # the calculation divides the x coordinates by the y coordinates
        depth_indices[int(self.size / 2), int(self.size / 2), 1] = 1

        # Calculate columns for the respective position in the costmap
        columns = np.around(((depth_indices[:, :, :1] / depth_indices[:, :, 1:2])
                             * (self.size / 2)) + self.size / 2).reshape((self.size, self.size)).astype('int16')

        # An array with size * size that contains the euclidean distance to the
        # origin (in the middle of the costmap) from every cell
        distances = np.maximum(np.linalg.norm(np.dstack(np.mgrid[-int(self.size / 2): int(self.size / 2), \
                                                        -int(self.size / 2): int(self.size / 2)]), axis=2), 0.001)

        # Row ranges
        # Calculation of the ranges of coordinates in the row which have to be
        # taken into account. The range is from r_min to r_max.
        # These are two arrays with shape: size*size, the r_min constrains the beginning
        # of the range for every coordinate and r_max contains the end for each
        # coordinate
        r_min = (np.arctan((self.min_height - self.origin.position.z) / distances) * self.size) + self.size / 2
        r_max = (np.arctan((self.max_height - self.origin.position.z) / distances) * self.size) + self.size / 2

        r_min = np.minimum(np.around(r_min), self.size - 1).astype('int16')
        r_max = np.minimum(np.around(r_max), self.size - 1).astype('int16')

        rs = np.dstack((r_min, r_max + 1)).reshape((self.size ** 2, 2))
        r = np.arange(self.size)
        # Calculates a mask from the r_min and r_max values. This mask is for every
        # coordinate respectively and determines which values from the computed column
        # of the depth image should be taken into account for the costmap.
        # A Mask of a single coordinate has the length of the column of the depth image
        # and together with the computed column at this coordinate determines which
        # values of the depth image make up the value of the visibility costmap at this
        # point.
        mask = ((rs[:, 0, None] <= r) & (rs[:, 1, None] > r)).reshape((self.size, self.size, self.size))

        values = np.zeros((self.size, self.size))
        map = np.zeros((self.size, self.size))
        # This is done to iterate over the depth images one at a time
        for i in range(4):
            row_masks = mask[res == i].T
            # This statement does several things, first it takes the values from
            # the depth image for this quarter of the costmap. The values taken are
            # the complete columns of the depth image (which where computed beforehand)
            # and checks if the values in them are greater than the distance to the
            # respective coordinates. This does not take the row ranges into account.
            values = depth_imgs[i][:, columns[res == i].flatten()] > \
                     np.tile(distances[res == i][:, None], (1, self.size)).T * self.resolution
            # This applies the created mask of the row ranges to the values of
            # the columns which are compared in the previous statement
            masked = np.ma.masked_array(values, mask=~row_masks)
            # The calculated values are added to the costmap
            map[res == i] = np.sum(masked, axis=0)
        map /= np.max(map)
        # Weird flipping shit so that the map fits the orientation of the visualization.
        # the costmap in itself is consistent and just needs to be flipped to fit the world coordinate system
        map = np.flip(map, axis=0)
        map = np.flip(map)
        self.map = map


class GaussianCostmap(Costmap):
    """
    Gaussian Costmaps are 2D gaussian distributions around the origin with the given mean and sigma
    """

    def __init__(self, mean: int, sigma: float, resolution: Optional[float] = 0.02,
                 origin: Optional[Pose] = None):
        """
        This Costmap creates a 2D gaussian distribution around the origin with
        the specified size.

        :param mean: The mean input for the gaussian distribution, this also specifies
            the length of the side of the resulting costmap. The costmap is Created
            as a square.
        :param sigma: The sigma input for the gaussian distribution.
        :param resolution: The resolution of the costmap, this specifies how much
            meter a pixel represents.
        :param origin: The origin of the costmap around which it will be created.
        """
        self.gau: np.ndarray = self._gaussian_window(mean, sigma)
        self.map: np.ndarray = np.outer(self.gau, self.gau)
        self.size: float = mean
        self.origin: Pose = Pose() if not origin else origin
        Costmap.__init__(self, resolution, mean, mean, self.origin, self.map)

    def _gaussian_window(self, mean: int, std: float) -> np.ndarray:
        """
        This method creates a window of values with a gaussian distribution of
        size "mean" and standart deviation "std".
        Code from `Scipy <https://github.com/scipy/scipy/blob/v0.14.0/scipy/signal/windows.py#L976>`_
        """
        n = np.arange(0, mean) - (mean - 1.0) / 2.0
        sig2 = 2 * std * std
        w = np.exp(-n ** 2 / sig2)
        return w


class SemanticCostmap(Costmap):
    """
    Semantic Costmaps represent a 2D distribution over a link of an Object. An example of this would be a Costmap for a
    table surface.
    """

    def __init__(self, object, urdf_link_name, size=100, resolution=0.02, world=None):
        """
        Creates a semantic costmap for the given parameter. The semantic costmap will be on top of the link of the given
        Object.

        :param object: The object of which the link is a part
        :param urdf_link_name: The link name, as stated in the URDF
        :param resolution: Resolution of the final costmap
        :param world: The World from which the costmap should be created
        """
        self.world: World = world if world else World.current_world
        self.object: Object = object
        self.link: Link = object.get_link(urdf_link_name)
        self.resolution: float = resolution
        self.origin: Pose = object.get_link_pose(urdf_link_name)
        self.height: int = 0
        self.width: int = 0
        self.map: np.ndarray = []
        self.generate_map()

        Costmap.__init__(self, resolution, self.height, self.width, self.origin, self.map)

    def generate_map(self) -> None:
        """
        Generates the semantic costmap according to the provided parameters. To do this the axis aligned bounding box (AABB)
        for the link name will be used. Height and width of the final Costmap will be the x and y sizes of the AABB.
        """
        min_p, max_p = self.get_aabb_for_link().get_min_max_points()
        self.height = int((max_p.x - min_p.x) // self.resolution)
        self.width = int((max_p.y - min_p.y) // self.resolution)
        self.map = np.ones((self.height, self.width))

    def get_aabb_for_link(self) -> AxisAlignedBoundingBox:
        """
        Returns the axis aligned bounding box (AABB) of the link provided when creating this costmap. To try and let the
        AABB as close to the actual object as possible, the Object will be rotated such that the link will be in the
        identity orientation.

        :return: Two points in world coordinate space, which span a rectangle
        """
        prospection_object = World.current_world.get_prospection_object_for_object(self.object)
        with UseProspectionWorld():
            prospection_object.set_orientation(Pose(orientation=[0, 0, 0, 1]))
            link_pose_trans = self.link.transform
            inverse_trans = link_pose_trans.invert()
            prospection_object.set_orientation(inverse_trans.to_pose())
            return self.link.get_axis_aligned_bounding_box()


class AlgebraicSemanticCostmap(SemanticCostmap):
    """
    Class for a semantic costmap that is based on an algebraic set-description of the valid area.
    """
    x: Continuous = Continuous("x")
    """
    The variable for height.
    """

    y: Continuous = Continuous("y")
    """
    The variable for width.
    """

    original_valid_area: Optional[SimpleEvent]
    """
    The original rectangle of the valid area.
    """

    valid_area: Optional[Event]
    """
    A description of the valid positions as set.
    """

    number_of_samples: int
    """
    The number of samples to generate for the iter.
    """

    def __init__(self, object, urdf_link_name, world=None, number_of_samples=1000):
        super().__init__(object, urdf_link_name, world=world)
        self.number_of_samples = number_of_samples

    def check_valid_area_exists(self):
        assert self.valid_area is not None, ("The map has to be created before semantics can be applied. "
                                             "Call 'generate_map first'")

    def left(self, margin = 0.) -> Event:
        """
        Create an event left of the origins Y-Coordinate.
        :param margin: The margin of the events left bound.
        :return: The left event.
        """
        self.check_valid_area_exists()
        y_origin = self.origin.position.y
        left = self.original_valid_area[self.y].simple_sets[0].lower
        left += margin
        event = SimpleEvent(
            {self.x: reals(), self.y: random_events.interval.open(left, y_origin)}).as_composite_set()
        return event

    def right(self, margin = 0.) -> Event:
        """
        Create an event right of the origins Y-Coordinate.
        :param margin: The margin of the events right bound.
        :return: The right event.
        """
        self.check_valid_area_exists()
        y_origin = self.origin.position.y
        right = self.original_valid_area[self.y].simple_sets[0].upper
        right -= margin
        event = SimpleEvent({self.x: reals(), self.y: closed_open(y_origin, right)}).as_composite_set()
        return event

    def top(self, margin = 0.) -> Event:
        """
        Create an event above the origins X-Coordinate.
        :param margin: The margin of the events upper bound.
        :return: The top event.
        """
        self.check_valid_area_exists()
        x_origin = self.origin.position.x
        top = self.original_valid_area[self.x].simple_sets[0].upper
        top -= margin
        event = SimpleEvent(
            {self.x: random_events.interval.closed_open(x_origin, top), self.y: reals()}).as_composite_set()
        return event

    def bottom(self, margin = 0.) -> Event:
        """
        Create an event below the origins X-Coordinate.
        :param margin: The margin of the events lower bound.
        :return: The bottom event.
        """
        self.check_valid_area_exists()
        x_origin = self.origin.position.x
        lower = self.original_valid_area[self.x].simple_sets[0].lower
        lower += margin
        event = SimpleEvent(
            {self.x: random_events.interval.open(lower, x_origin), self.y: reals()}).as_composite_set()
        return event

    def inner(self, margin=0.2):
        min_x = self.original_valid_area[self.x].simple_sets[0].lower
        max_x = self.original_valid_area[self.x].simple_sets[0].upper
        min_y = self.original_valid_area[self.y].simple_sets[0].lower
        max_y = self.original_valid_area[self.y].simple_sets[0].upper

        min_x += margin
        max_x -= margin
        min_y += margin
        max_y -= margin

        inner_event = SimpleEvent({self.x: closed(min_x, max_x),
                                   self.y: closed(min_y, max_y)}).as_composite_set()
        return inner_event

    def border(self, margin=0.2):
        return ~self.inner(margin)

    def generate_map(self) -> None:
        super().generate_map()
        valid_area = Event()
        for rectangle in self.partitioning_rectangles():
            # rectangle.scale(1/self.resolution, 1/self.resolution)
            rectangle.translate(self.origin.position.x, self.origin.position.y)
            valid_area.simple_sets.add(SimpleEvent({self.x: closed(rectangle.x_lower, rectangle.x_upper),
                                                    self.y: closed(rectangle.y_lower, rectangle.y_upper)}))

        assert len(valid_area.simple_sets) == 1, ("The map at the basis of a Semantic costmap must be an axis aligned"
                                                  "bounding box")
        self.valid_area = valid_area
        self.original_valid_area = self.valid_area.simple_sets[0]

    def as_distribution(self) -> ProbabilisticCircuit:
        p_xy = ProductUnit()
        u_x = UniformDistribution(self.x, self.original_valid_area[self.x].simple_sets[0])
        u_y = UniformDistribution(self.y, self.original_valid_area[self.y].simple_sets[0])
        p_xy.add_subcircuit(u_x)
        p_xy.add_subcircuit(u_y)

        conditional, _ = p_xy.conditional(self.valid_area)
        return conditional.probabilistic_circuit

    def sample_to_pose(self, sample: np.ndarray) -> Pose:
        """
        Convert a sample from the costmap to a pose.
        :param sample: The sample to convert
        :return: The pose corresponding to the sample
        """
        x = sample[0]
        y = sample[1]
        position = [x, y, self.origin.position.z]
        angle = np.arctan2(position[1] - self.origin.position.y, position[0] - self.origin.position.x) + np.pi
        orientation = list(tf.transformations.quaternion_from_euler(0, 0, angle, axes="sxyz"))
        return Pose(position, orientation, self.origin.frame)

    def __iter__(self) -> Iterator[Pose]:
        model = self.as_distribution()
        samples = model.sample(self.number_of_samples)
        for sample in samples:
            yield self.sample_to_pose(sample)


cmap = colors.ListedColormap(['white', 'black', 'green', 'red', 'blue'])


# Mainly used for debugging
# Data is 2d array
def plot_grid(data: np.ndarray) -> None:
    """
    An auxiliary method only used for debugging, it will plot a 2D numpy array using MatplotLib.
    """
    rows = data.shape[0]
    cols = data.shape[1]
    fig, ax = plt.subplots()
    ax.imshow(data, cmap=cmap)
    # draw gridlines
    # ax.grid(which='major', axis='both', linestyle='-', rgba_color='k', linewidth=1)
    ax.set_xticks(np.arange(0.5, rows, 1));
    ax.set_yticks(np.arange(0.5, cols, 1));
    plt.tick_params(axis='both', labelsize=0, length=0)
    # fig.set_size_inches((8.5, 11), forward=False)
    # plt.savefig(saveImageName + ".png", dpi=500)
    plt.show()<|MERGE_RESOLUTION|>--- conflicted
+++ resolved
@@ -6,7 +6,6 @@
 import matplotlib.pyplot as plt
 import numpy as np
 import psutil
-import pybullet as p
 import random_events
 import rospy
 import tf
@@ -25,15 +24,13 @@
 from .datastructures.world import World
 from .description import Link
 from .local_transformer import LocalTransformer
-<<<<<<< HEAD
 from .world_concepts.world_object import Object
-=======
+
 from .datastructures.pose import Pose, Transform
 from .datastructures.world import World
 from .datastructures.dataclasses import AxisAlignedBoundingBox, BoxVisualShape, Color
 
 import pycram_bullet as p
->>>>>>> 667da4cb
 
 
 @dataclass
