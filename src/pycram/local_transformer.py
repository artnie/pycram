import sys
import logging

import tf

if 'bullet_world' in sys.modules:
    logging.warning("(publisher) Make sure that you are not loading this module from pycram.bullet_world.")
import rospkg
import rospy
import atexit

from threading import Thread, currentThread
from tf import TransformerROS, transformations
from rospy import Duration, logerr, Rate, is_shutdown
from urdf_parser_py.urdf import URDF

from geometry_msgs.msg import TransformStamped
from .pose import Pose, Transform
from .robot_descriptions import robot_description
from typing import List, Optional, Tuple, Union, Callable


class LocalTransformer(TransformerROS):
    """
    This class allows to use the TF class TransformerROS without using the ROS
    network system or the topic /tf, where transforms are usually published to.
    Instead, a local transformer is saved and allows to publish local transforms,
    as well the use of TFs convenient lookup functions (see functions below).

    This class uses the robots (currently only one! supported) URDF file to
    initialize the tfs for the robot. Moreover, the function update_local_transformer_from_btr
    updates these tfs by copying the tfs state from the pybullet world.

    This class extends the TransformerRos, you can find documentation for TransformerROS here:
    `TFDoc <http://wiki.ros.org/tf/TfUsingPython>`_
    """

    _instance = None

    def __new__(cls, *args, **kwargs):
        if not cls._instance:
            cls._instance = super().__new__(cls, *args, **kwargs)
            cls._instance._initialized = False
        return cls._instance

    def __init__(self):
        if self._initialized: return
        super().__init__(interpolate=True, cache_time=Duration(10))

        # TF tf_stampeds and static_tf_stampeds of the Robot in the BulletWorld:
        # These are initialized with the function init_transforms_from_urdf and are
        # used to update the local transformer with the function update_local_transformer_from_btr
        self.tf_stampeds: List[TransformStamped] = []
        self.static_tf_stampeds: List[TransformStamped] = []

        # Since this file can't import bullet_world.py this holds the reference to the current_bullet_world
        self.bullet_world = None
        self.shadow_world = None

        # If the singelton was already initialized
        self._initialized = True

    def update_objects_for_current_world(self) -> None:
        """
        Updates transformations for all objects that are currently in :py:attr:`~pycram.bullet_world.BulletWorld.current_bullet_world`
        """
<<<<<<< HEAD
        if self.bullet_world:
            for obj in list(self.bullet_world.objects):
                self.update_transforms_for_object(obj)
=======
        curr_time = rospy.Time.now()
        for obj in list(self.bullet_world.current_bullet_world.objects):
            self.update_transforms_for_object(obj, curr_time)
>>>>>>> f1644627

    def transform_pose(self, pose: Pose, target_frame: str) -> Union[Pose, None]:
        """
        Transforms a given pose to the target frame.

        :param pose: Pose that should be transformed
        :param target_frame: Name of the TF frame into which the Pose should be transformed
        :return: A transformed pose in the target frame
        """
<<<<<<< HEAD
        if pose.frame == target_frame:
            return pose
        if pose.frame != "map" and target_frame != "map":
            try:
                trans, rot = self.lookupTransformFull(pose.frame, rospy.Time(0),target_frame, rospy.Time(0), "map")
                self.setTransform(Transform(trans, rot, pose.frame, target_frame))
            except tf.LookupException as e:
                rospy.logerr(f"{e}")
                return

=======
        self.update_objects_for_current_world()
>>>>>>> f1644627
        copy_pose = pose.copy()
        copy_pose.header.stamp = rospy.Time(0)
        if not self.canTransform(target_frame, pose.frame, rospy.Time(0)):
            rospy.logerr(
                f"Can not transform pose: \n {pose}\n to frame: {target_frame}.\n Maybe try calling 'update_transforms_for_object'")
            return
        new_pose = super().transformPose(target_frame, copy_pose)

        copy_pose.pose = new_pose.pose
        copy_pose.header.frame_id = new_pose.header.frame_id
        copy_pose.header.stamp = rospy.Time.now()

        return Pose(*copy_pose.to_list(), frame=new_pose.header.frame_id)

    def transform_to_object_frame(self, pose: Pose,
                                  bullet_object: 'bullet_world.Object', link_name: str = None) -> Union[Pose, None]:
        """
        Transforms the given pose to the coordinate frame of the given BulletWorld object. If no link name is given the
        base frame of the Object is used, otherwise the link frame is used as target for the transformation.

        :param pose: Pose that should be transformed
        :param bullet_object: BulletWorld Object in which frame the pose should be transformed
        :param link_name: A link of the BulletWorld Object which will be used as target coordinate frame instead
        :return: The new pose the in coordinate frame of the object
        """
        if link_name:
            target_frame = bullet_object.get_link_tf_frame(link_name)
        else:
            target_frame = bullet_object.tf_frame
        return self.transform_pose(pose, target_frame)

    def tf_transform(self, source_frame: str, target_frame: str,
                     time: Optional[rospy.rostime.Time] = None) -> Transform:
        """
        Returns the latest known transform between the 'source_frame' and 'target_frame'. If no time is given the last
        common time between the two frames is used.

        :param source_frame: Source frame of the transform
        :param target_frame: Target frame of the transform
        :param time: Time at which the transform should be
        :return:
        """
        self.update_objects_for_current_world()
        tf_time = time if time else self.getLatestCommonTime(source_frame, target_frame)
        translation, rotation = self.lookupTransform(source_frame, target_frame, tf_time)
        return Transform(translation, rotation, source_frame, target_frame)

    def update_transforms_for_object(self, bullet_object: 'bullet_world.Object', time: rospy.Time = None) -> None:
        """
        Updates local transforms for a Bullet Object, this includes the base as well as all links

        :param bullet_object: Object for which the Transforms should be updated
        :param time: a specific time that should be used
        """
<<<<<<< HEAD
        obj_tf = bullet_object.get_pose().to_transform(bullet_object.tf_frame)
        self.setTransform(obj_tf)
        for link_name, id in bullet_object.links.items():
            if id == -1:
                continue
            link_tf = bullet_object.get_link_pose(link_name).to_transform(
                bullet_object.get_link_tf_frame(link_name))
            self.setTransform(link_tf)
=======
        time = time if time else rospy.Time.now()
        for transform in bullet_object._current_link_transforms.values():
            transform.header.stamp = time
            self.setTransform(transform)
>>>>>>> f1644627

    def get_all_frames(self) -> List[str]:
        """
        Returns all know coordinate frames as a list with human-readable entries.

        :return: A list of all know coordinate frames.
        """
        frames = self.allFramesAsString().split("\n")
        frames.remove("")
        return frames

    def transformPose(self, target_frame, ps) -> Pose:
        """
        Alias for :func:`~LocalTransformer.transform_pose` to avoid confusion since a similar method exists in the
        super class.

        :param target_frame: Frame into which the pose should be transformer
        :param ps: Pose that should be transformed
        :return: Input pose in the target_frame
        """
        return self.transform_pose(ps, target_frame)
<|MERGE_RESOLUTION|>--- conflicted
+++ resolved
@@ -64,15 +64,9 @@
         """
         Updates transformations for all objects that are currently in :py:attr:`~pycram.bullet_world.BulletWorld.current_bullet_world`
         """
-<<<<<<< HEAD
-        if self.bullet_world:
-            for obj in list(self.bullet_world.objects):
-                self.update_transforms_for_object(obj)
-=======
         curr_time = rospy.Time.now()
         for obj in list(self.bullet_world.current_bullet_world.objects):
             self.update_transforms_for_object(obj, curr_time)
->>>>>>> f1644627
 
     def transform_pose(self, pose: Pose, target_frame: str) -> Union[Pose, None]:
         """
@@ -82,20 +76,7 @@
         :param target_frame: Name of the TF frame into which the Pose should be transformed
         :return: A transformed pose in the target frame
         """
-<<<<<<< HEAD
-        if pose.frame == target_frame:
-            return pose
-        if pose.frame != "map" and target_frame != "map":
-            try:
-                trans, rot = self.lookupTransformFull(pose.frame, rospy.Time(0),target_frame, rospy.Time(0), "map")
-                self.setTransform(Transform(trans, rot, pose.frame, target_frame))
-            except tf.LookupException as e:
-                rospy.logerr(f"{e}")
-                return
-
-=======
         self.update_objects_for_current_world()
->>>>>>> f1644627
         copy_pose = pose.copy()
         copy_pose.header.stamp = rospy.Time(0)
         if not self.canTransform(target_frame, pose.frame, rospy.Time(0)):
@@ -150,21 +131,11 @@
         :param bullet_object: Object for which the Transforms should be updated
         :param time: a specific time that should be used
         """
-<<<<<<< HEAD
-        obj_tf = bullet_object.get_pose().to_transform(bullet_object.tf_frame)
-        self.setTransform(obj_tf)
-        for link_name, id in bullet_object.links.items():
-            if id == -1:
-                continue
-            link_tf = bullet_object.get_link_pose(link_name).to_transform(
-                bullet_object.get_link_tf_frame(link_name))
-            self.setTransform(link_tf)
-=======
         time = time if time else rospy.Time.now()
         for transform in bullet_object._current_link_transforms.values():
             transform.header.stamp = time
             self.setTransform(transform)
->>>>>>> f1644627
+
 
     def get_all_frames(self) -> List[str]:
         """
